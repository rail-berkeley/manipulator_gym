import gym
import numpy as np
import cv2
from typing import Dict, Tuple, Optional, List
import logging
from manipulator_gym.utils.workspace import WorkspaceChecker


class CheckAndRebootJoints(gym.Wrapper):
    """
    Every step, check whether joints have failed and reboot them if necessary.
    When joints fail, truncate the episode, and reboot joints on reset.
    
    NOTE: this currently only works on the widowx interface.
    """
    def __init__(self, env, interface, check_every_n_steps: int = 1):
        super().__init__(env)
        self.interface = interface
        self.widowx_joints = [
            "waist",
            "shoulder",
            "elbow",
            "forearm_roll",
            "wrist_angle",
            "wrist_rotate",
            "gripper",
        ]
        self.step_number = 0
        self.every_n_steps = check_every_n_steps
        self.motor_failed = np.zeros_like(self.action_space.sample())
    
    def step(self, action):
        self.step_number += 1
        res = self.interface.custom_fn("motor_status")
        
        if res is not None and self.step_number % self.every_n_steps == 0:
            for i, status in enumerate(res):
                if status != 0:
                    self.motor_failed[i] = status
                    break
        
        obs, reward, done, trunc, info = self.env.step(action)
        if any(self.motor_failed):
            trunc = True
        
        return obs, reward, done, trunc, info
    
    def reset(self, **kwargs):
        self.step_number = 0
        
        # reset joints on reset
        res = self.interface.custom_fn("motor_status")
        if res is not None:
            self.interface.reset(**{"go_sleep": True})
            for i, status in enumerate(res):
<<<<<<< HEAD
                # if any motor failed, reboot all motors because the status returned is not reliable
                if status != 0 or any(self.motor_failed):
=======
                if status != 0:
>>>>>>> 11ebd4b5
                    self.interface.custom_fn("reboot_motor", joint_name=self.widowx_joints[i])

        self.motor_failed = np.zeros_like(self.action_space.sample())
        
        return self.env.reset(**kwargs)
                
                
##############################################################################

class ConvertState2Proprio(gym.Wrapper):
    """
    convert dict key 'state' to 'proprio' to comply to bridge_dataset stats
    """

    def __init__(self, env):
        super().__init__(env)
        self.observation_space = gym.spaces.Dict()
        # convert in obs space
        for key, value in self.env.observation_space.spaces.items():
            if key == "state":
                self.observation_space["proprio"] = value
            else:
                self.observation_space[key] = value

    def step(self, action):
        obs, reward, done, trunc, info = self.env.step(action)
        obs["proprio"] = obs["state"]
        obs.pop("state")
        return obs, reward, done, trunc, info

    def reset(self, **kwargs):
        obs, info = self.env.reset(**kwargs)
        obs["proprio"] = obs["state"]
        obs.pop("state")
        return obs, info


##############################################################################

class ResizeObsImageWrapper(gym.Wrapper):
    """
    resize imags in obs to comply to octo model input
    """

    def __init__(self, env, resize_size: Dict[str, Tuple[int, int]]):
        super().__init__(env)
        self.resize_size = resize_size
        self.observation_space = gym.spaces.Dict()
        # convert in obs space
        for key, value in self.env.observation_space.spaces.items():
            if key in self.resize_size:
                self.observation_space[key] = gym.spaces.Box(
                    low=0,
                    high=255,
                    shape=(*self.resize_size[key], 3),
                    dtype=np.uint8,
                )
            else:
                self.observation_space[key] = value
        # check if all keys in resize_size are in observation_space
        # else print warning
        for key in self.resize_size:
            if key not in self.env.observation_space.spaces:
                logging.warning(
                    f"Key {key} not in observation_space, ignoring resize for {key}")

    def step(self, action):
        obs, reward, done, trunc, info = self.env.step(action)
        obs = self._resize_keys_in_obs(obs)
        return obs, reward, done, trunc, info

    def reset(self, **kwargs):
        obs, info = self.env.reset(**kwargs)
        obs = self._resize_keys_in_obs(obs)
        return obs, info

    def _resize_keys_in_obs(self, obs):
        for key in self.resize_size:
            if key in obs:
                obs[key] = cv2.resize(obs[key], self.resize_size[key])
        return obs


##############################################################################

class ClipActionBoxBoundary(gym.Wrapper):
    """
    clip the action to the boundary, ensure ["state"] is provided in obs
    """

    def __init__(self,
                 env: gym.Env,
                 workspace_boundary: np.array,
                 rotation_limit: Optional[float] = None,
                 out_of_boundary_penalty: float = 0.0,
                 ):
        """
        Args:
        - env: gym environment
        - workspace_boundary (2x3 array): the boundary of the eef workspace in abs coordinates
        - rotation_limit: limit the rotation of the eef in radian in [[-rpy], [+rpy]]
        - out_of_boundary_penalty: penalty for going out of the boundary (-ve reward)
           (this should be a negative value.)
        """
        super().__init__(env)
        self._prev_state = None
        self._out_of_boundary_penalty = out_of_boundary_penalty
        self._rotation_limit = rotation_limit
        self.workspace_checker = WorkspaceChecker([workspace_boundary])
        assert "state" in self.env.observation_space.spaces, "state not in observation space"

    def step(self, action):
        """standard gym step function"""
        penalty = 0.0
        if self._prev_state is not None:
            new_point = self._prev_state[0:3] + action[0:3]
            if not self.workspace_checker.within_workspace(new_point):
                print("Warning: Action out of bounds. Clipping to workspace boundary.")
                penalty = self._out_of_boundary_penalty
                clipped_point = self.workspace_checker.clip_point(new_point)
                action[0:3] = clipped_point - self._prev_state[0:3]

            # Do rotation clipping if limit is provided
            if self._rotation_limit is not None:
                new_rot = self._prev_state[3:6] + action[3:6]

                if np.any(new_rot < self._rotation_limit[0]) or np.any(new_rot > self._rotation_limit[1]):
                    print("Warning: Rotation out of bounds. Clipping to rotation boundary.")
                    penalty = self._out_of_boundary_penalty
                    clipped_rot = np.clip(new_rot, self._rotation_limit[0], self._rotation_limit[1])
                    action[3:6] = clipped_rot - self._prev_state[3:6]

        obs, reward, done, trunc, info = self.env.step(action)
        reward -= penalty
        self._prev_state = obs["state"]
        return obs, reward, done, trunc, info

    def reset(self, **kwargs):
        """standard gym reset function"""
        obs, info = self.env.reset(**kwargs)
        self._prev_state = obs["state"]
        return obs, info

    def visualize_workspace(self, point: Optional[np.array] = None):
        """Util fn to visualize the workspace boundary and optionally
        a point and its clipped version."""
        self.workspace_checker.visualize(point)


##############################################################################

class ClipActionMultiBoxBoundary(ClipActionBoxBoundary):
    """
    User can provide multiple cubloids to define the workspace boundary.
    
    Action clipping, ensure ["state"] is provided in obs
    """
    def __init__(self,
                 env: gym.Env,
                 cubloids: List[np.array],
                 rotation_limit: Optional[float] = None,
                 out_of_boundary_penalty: float = 0.0,
                 ):
        """
        Args:
        - env: gym environment
        - cubloids (List of 2x3 array): define the workspace boundary of the agent
        - rotation_limit: limit the rotation of the eef in radian in [[-rpy], [+rpy]]
        - out_of_boundary_penalty: penalty for going out of the boundary (-ve reward)
           (this should be a negative value.)
        """
        super().__init__(env)
        self._prev_state = None
        self._out_of_boundary_penalty = out_of_boundary_penalty
        self._rotation_limit = rotation_limit

        self.workspace_checker = WorkspaceChecker(cubloids)
        assert "state" in self.env.observation_space.spaces, "state not in observation space"<|MERGE_RESOLUTION|>--- conflicted
+++ resolved
@@ -53,12 +53,8 @@
         if res is not None:
             self.interface.reset(**{"go_sleep": True})
             for i, status in enumerate(res):
-<<<<<<< HEAD
                 # if any motor failed, reboot all motors because the status returned is not reliable
                 if status != 0 or any(self.motor_failed):
-=======
-                if status != 0:
->>>>>>> 11ebd4b5
                     self.interface.custom_fn("reboot_motor", joint_name=self.widowx_joints[i])
 
         self.motor_failed = np.zeros_like(self.action_space.sample())
