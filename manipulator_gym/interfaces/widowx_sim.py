--- conflicted
+++ resolved
@@ -126,7 +126,6 @@
         """
         Return the image from the wrist camera. Default blank image
         """
-<<<<<<< HEAD
         if return_blank:
             """default return blank img"""
             return np.zeros((self.image_size[0], self.image_size[1], 3), dtype=np.uint8)
@@ -141,10 +140,8 @@
         img_arr = img_arr[:, :, :3]
         img_arr = np.array(img_arr, dtype=np.uint8)
         return img_arr
-=======
         # return np.zeros((self.image_size[0], self.image_size[1], 3))
-        return None
->>>>>>> f9778996
+        # return None
 
     def step_action(self, action: np.ndarray) -> bool:
         """
